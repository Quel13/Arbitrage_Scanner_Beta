<<<<<<< HEAD
# core.py
import math, time, asyncio

from .utils import (
    normalize_symbol,
    quote_of,
    compute_spread_bps,
    volume_quote_est,
    now_ts_ms,
    ts_iso,
)
from .io_exchanges import fetch_order_book_once


# ---------- Ranking por exchange ----------
=======
# core.py
import math, time, asyncio

from .utils import (
    normalize_symbol,
    quote_of,
    compute_spread_bps,
    volume_quote_est,
    now_ts_ms,
    ts_iso,
)
from .io_exchanges import fetch_order_book_once


# ---------- Ranking por exchange ----------
>>>>>>> 3434672c
def rank_pairs_for_exchange(exchange_id: str, tickers: dict, quotes: set,
                            topk: int = 100, min_qv: float = 5e5, max_spread_bps: float = 50.0):
    rows = []
    for sym, t in tickers.items():
        nsym = normalize_symbol(sym)
        q = quote_of(nsym)
        if quotes and q not in quotes:
            continue
        bid, ask = t.get('bid'), t.get('ask')
        sp = compute_spread_bps(bid, ask)
        if sp is None or sp > max_spread_bps:
            continue
        qv = volume_quote_est(t)
        if qv is None or qv < min_qv:
            continue
        score = qv / max(sp, 1e-6)
        rows.append({
            'exchange': exchange_id, 'symbol': nsym, 'bid': bid, 'ask': ask,
            'spread_bps': sp, 'quote_volume': qv, 'score': score,
        })
    rows.sort(key=lambda r: r['score'], reverse=True)
    return rows[:topk]

<<<<<<< HEAD
# ---------- Depth y tamaño ejecutable ----------
=======
>>>>>>> 3434672c
def consume_depth(ob, side: str, price_cap: float, max_usdt: float = 1e9):
    if not ob or side not in ob: return 0.0
    total = 0.0
    for px, sz in ob[side]:
        if side == 'asks' and px > price_cap: break
        if side == 'bids' and px < price_cap: break
        total += px * sz
        if total >= max_usdt: return max_usdt
    return total

<<<<<<< HEAD
_last_depth = {}


def _cache_ok(key):  # 10s cache
    ts, _ = _last_depth.get(key, (0, 0.0))
    return (time.time() - ts) < 10


async def estimate_executable_usdt(symbol: str, buy_ex: str, sell_ex: str,
                                   bps_window: float = 5.0) -> float:
    key = (symbol, buy_ex, sell_ex)
    if _cache_ok(key):
        return _last_depth[key][1]

    try:
        ob_buy, ob_sell = await asyncio.gather(
            fetch_order_book_once(buy_ex, symbol, limit=20),
            fetch_order_book_once(sell_ex, symbol, limit=20),
        )
        if not ob_buy or not ob_sell:
            est = 0.0
        else:
            try:
                best_ask = ob_buy['asks'][0][0]
                best_bid = ob_sell['bids'][0][0]
                mid = 0.5 * (best_ask + best_bid)
                cap_buy = mid * (1 + bps_window / 1e4)
                cap_sell = mid * (1 - bps_window / 1e4)
                usdt_buy = consume_depth(ob_buy, 'asks', cap_buy)
                usdt_sell = consume_depth(ob_sell, 'bids', cap_sell)
                est = max(0.0, min(usdt_buy, usdt_sell))
            except Exception:
                est = 0.0
    except Exception:
        est = 0.0

    _last_depth[key] = (time.time(), est)
    return est

# ---------- Oportunidades ----------
_first_seen = {}  # (symbol, buy_ex, sell_ex) -> ts_ms


async def compute_opportunities(
    ranked_rows,
    taker_fees_bps: dict,
    slippage_bps: float = 2.0,
    min_net_bps: float = 5.0,
    max_paths_per_symbol: int = 3,
):
    by_symbol = {}
    for r in ranked_rows:
        by_symbol.setdefault(r['symbol'], []).append(r)

    ts_now = now_ts_ms()
    combos = []
    for sym, rows in by_symbol.items():
        if len(rows) < 2:
            continue
        buys = [r for r in rows if r.get('ask') is not None]
        sells = [r for r in rows if r.get('bid') is not None]
        if not buys or not sells:
            continue
        buys.sort(key=lambda r: r['ask'] if r['ask'] is not None else math.inf)
        sells.sort(key=lambda r: r['bid'] if r['bid'] is not None else -math.inf, reverse=True)

        for buy in buys[:max_paths_per_symbol]:
            ask = buy.get('ask')
            if ask is None:
                continue
            for sell in sells[:max_paths_per_symbol]:
                bid = sell.get('bid')
                if bid is None or bid <= ask:
                    continue
                if buy['exchange'] == sell['exchange']:
                    continue

                mid = 0.5 * (bid + ask)
                if mid <= 0:
                    continue
                gross_bps = (bid - ask) / mid * 1e4
                fee_buy = taker_fees_bps.get(buy['exchange'], 10.0)
                fee_sell = taker_fees_bps.get(sell['exchange'], 10.0)
                net_bps = gross_bps - fee_buy - fee_sell - slippage_bps
                if net_bps < min_net_bps:
                    continue

                key = (sym, buy['exchange'], sell['exchange'])
                first_ts = _first_seen.get(key)
                if first_ts is None:
                    _first_seen[key] = ts_now
                    first_ts = ts_now

                combos.append({
                    'symbol': sym,
                    'buy': buy,
                    'sell': sell,
                    'gross_bps': gross_bps,
                    'net_bps': net_bps,
                    'key': key,
                    'first_ts': first_ts,
                })

    depth_tasks = [
        estimate_executable_usdt(c['symbol'], c['buy']['exchange'], c['sell']['exchange'])
        for c in combos
    ]
    if depth_tasks:
        depth_results = await asyncio.gather(*depth_tasks, return_exceptions=True)
    else:
        depth_results = []

    opps = []
    now_ms = now_ts_ms()
    now_iso = ts_iso(now_ms)
    for combo, depth in zip(combos, depth_results):
        est_size = 0.0
        if not isinstance(depth, Exception) and depth is not None:
            try:
                est_size = float(depth)
            except (TypeError, ValueError):
                est_size = 0.0

        active_sec = max(0, (now_ms - combo['first_ts']) // 1000)
        expected_usdt = est_size * combo['net_bps'] / 1e4
        volume_factor = math.log10(1.0 + max(est_size, 0.0) / 1000.0)
        edge_score = combo['net_bps'] * (1.0 + volume_factor)

        opps.append({
            'symbol': combo['symbol'],
            'buy_ex': combo['buy']['exchange'],
            'sell_ex': combo['sell']['exchange'],
            'buy_price': combo['buy'].get('ask'),
            'sell_price': combo['sell'].get('bid'),
            'gross_bps': combo['gross_bps'],
            'net_bps': combo['net_bps'],
            'buy_qv': combo['buy']['quote_volume'],
            'sell_qv': combo['sell']['quote_volume'],
            'active_sec': active_sec,
            'est_usdt': est_size,
            'expected_usdt': expected_usdt,
            'edge_score': edge_score,
            'ts_iso': now_iso,
        })

    opps.sort(key=lambda o: (o['edge_score'], o['net_bps']), reverse=True)
=======
_last_depth = {}


def _cache_ok(key):  # 10s cache
    ts, _ = _last_depth.get(key, (0, 0.0))
    return (time.time() - ts) < 10


async def estimate_executable_usdt(symbol: str, buy_ex: str, sell_ex: str,
                                   bps_window: float = 5.0) -> float:
    key = (symbol, buy_ex, sell_ex)
    if _cache_ok(key):
        return _last_depth[key][1]

    try:
        ob_buy, ob_sell = await asyncio.gather(
            fetch_order_book_once(buy_ex, symbol, limit=20),
            fetch_order_book_once(sell_ex, symbol, limit=20),
        )
        if not ob_buy or not ob_sell:
            est = 0.0
        else:
            try:
                best_ask = ob_buy['asks'][0][0]
                best_bid = ob_sell['bids'][0][0]
                mid = 0.5 * (best_ask + best_bid)
                cap_buy = mid * (1 + bps_window / 1e4)
                cap_sell = mid * (1 - bps_window / 1e4)
                usdt_buy = consume_depth(ob_buy, 'asks', cap_buy)
                usdt_sell = consume_depth(ob_sell, 'bids', cap_sell)
                est = max(0.0, min(usdt_buy, usdt_sell))
            except Exception:
                est = 0.0
    except Exception:
        est = 0.0

    _last_depth[key] = (time.time(), est)
    return est

# ---------- Oportunidades ----------
_first_seen = {}  # (symbol, buy_ex, sell_ex) -> ts_ms


async def compute_opportunities(
    ranked_rows,
    taker_fees_bps: dict,
    slippage_bps: float = 2.0,
    min_net_bps: float = 5.0,
    max_paths_per_symbol: int = 3,
):
    by_symbol = {}
    for r in ranked_rows:
        by_symbol.setdefault(r['symbol'], []).append(r)

    ts_now = now_ts_ms()
    combos = []
    for sym, rows in by_symbol.items():
        if len(rows) < 2:
            continue
        buys = [r for r in rows if r.get('ask') is not None]
        sells = [r for r in rows if r.get('bid') is not None]
        if not buys or not sells:
            continue
        buys.sort(key=lambda r: r['ask'] if r['ask'] is not None else math.inf)
        sells.sort(key=lambda r: r['bid'] if r['bid'] is not None else -math.inf, reverse=True)

        for buy in buys[:max_paths_per_symbol]:
            ask = buy.get('ask')
            if ask is None:
                continue
            for sell in sells[:max_paths_per_symbol]:
                bid = sell.get('bid')
                if bid is None or bid <= ask:
                    continue
                if buy['exchange'] == sell['exchange']:
                    continue

                mid = 0.5 * (bid + ask)
                if mid <= 0:
                    continue
                gross_bps = (bid - ask) / mid * 1e4
                fee_buy = taker_fees_bps.get(buy['exchange'], 10.0)
                fee_sell = taker_fees_bps.get(sell['exchange'], 10.0)
                net_bps = gross_bps - fee_buy - fee_sell - slippage_bps
                if net_bps < min_net_bps:
                    continue

                key = (sym, buy['exchange'], sell['exchange'])
                first_ts = _first_seen.get(key)
                if first_ts is None:
                    _first_seen[key] = ts_now
                    first_ts = ts_now

                combos.append({
                    'symbol': sym,
                    'buy': buy,
                    'sell': sell,
                    'gross_bps': gross_bps,
                    'net_bps': net_bps,
                    'key': key,
                    'first_ts': first_ts,
                })

    depth_tasks = [
        estimate_executable_usdt(c['symbol'], c['buy']['exchange'], c['sell']['exchange'])
        for c in combos
    ]
    if depth_tasks:
        depth_results = await asyncio.gather(*depth_tasks, return_exceptions=True)
    else:
        depth_results = []

    opps = []
    now_ms = now_ts_ms()
    now_iso = ts_iso(now_ms)
    for combo, depth in zip(combos, depth_results):
        est_size = 0.0
        if not isinstance(depth, Exception) and depth is not None:
            try:
                est_size = float(depth)
            except (TypeError, ValueError):
                est_size = 0.0

        active_sec = max(0, (now_ms - combo['first_ts']) // 1000)
        expected_usdt = est_size * combo['net_bps'] / 1e4
        volume_factor = math.log10(1.0 + max(est_size, 0.0) / 1000.0)
        edge_score = combo['net_bps'] * (1.0 + volume_factor)

        opps.append({
            'symbol': combo['symbol'],
            'buy_ex': combo['buy']['exchange'],
            'sell_ex': combo['sell']['exchange'],
            'buy_price': combo['buy'].get('ask'),
            'sell_price': combo['sell'].get('bid'),
            'gross_bps': combo['gross_bps'],
            'net_bps': combo['net_bps'],
            'buy_qv': combo['buy']['quote_volume'],
            'sell_qv': combo['sell']['quote_volume'],
            'active_sec': active_sec,
            'est_usdt': est_size,
            'expected_usdt': expected_usdt,
            'edge_score': edge_score,
            'ts_iso': now_iso,
        })

    opps.sort(key=lambda o: (o['edge_score'], o['net_bps']), reverse=True)
    return opps
_last_depth = {}


def _cache_ok(key):  # 10s cache
    ts, _ = _last_depth.get(key, (0, 0.0))
    return (time.time() - ts) < 10


async def estimate_executable_usdt(symbol: str, buy_ex: str, sell_ex: str,
                                   bps_window: float = 5.0) -> float:
    key = (symbol, buy_ex, sell_ex)
    if _cache_ok(key):
        return _last_depth[key][1]

    try:
        ob_buy, ob_sell = await asyncio.gather(
            fetch_order_book_once(buy_ex, symbol, limit=20),
            fetch_order_book_once(sell_ex, symbol, limit=20),
        )
        if not ob_buy or not ob_sell:
            est = 0.0
        else:
            try:
                best_ask = ob_buy['asks'][0][0]
                best_bid = ob_sell['bids'][0][0]
                mid = 0.5 * (best_ask + best_bid)
                cap_buy = mid * (1 + bps_window / 1e4)
                cap_sell = mid * (1 - bps_window / 1e4)
                usdt_buy = consume_depth(ob_buy, 'asks', cap_buy)
                usdt_sell = consume_depth(ob_sell, 'bids', cap_sell)
                est = max(0.0, min(usdt_buy, usdt_sell))
            except Exception:
                est = 0.0
    except Exception:
        est = 0.0

    _last_depth[key] = (time.time(), est)
    return est

# ---------- Oportunidades ----------
_first_seen = {}  # (symbol, buy_ex, sell_ex) -> ts_ms


async def compute_opportunities(
    ranked_rows,
    taker_fees_bps: dict,
    slippage_bps: float = 2.0,
    min_net_bps: float = 5.0,
    max_paths_per_symbol: int = 3,
):

    by_symbol = {}
    for r in ranked_rows:
        by_symbol.setdefault(r['symbol'], []).append(r)

    ts_now = now_ts_ms()
    combos = []
    for sym, rows in by_symbol.items():
        if len(rows) < 2:
            continue
        buys = [r for r in rows if r.get('ask') is not None]
        sells = [r for r in rows if r.get('bid') is not None]
        if not buys or not sells:
            continue
        buys.sort(key=lambda r: r['ask'] if r['ask'] is not None else math.inf)
        sells.sort(key=lambda r: r['bid'] if r['bid'] is not None else -math.inf, reverse=True)

        for buy in buys[:max_paths_per_symbol]:
            ask = buy.get('ask')
            if ask is None:
                continue
            for sell in sells[:max_paths_per_symbol]:
                bid = sell.get('bid')
                if bid is None or bid <= ask:
                    continue
                if buy['exchange'] == sell['exchange']:
                    continue

                mid = 0.5 * (bid + ask)
                if mid <= 0:
                    continue
                gross_bps = (bid - ask) / mid * 1e4
                fee_buy = taker_fees_bps.get(buy['exchange'], 10.0)
                fee_sell = taker_fees_bps.get(sell['exchange'], 10.0)
                net_bps = gross_bps - fee_buy - fee_sell - slippage_bps
                if net_bps < min_net_bps:
                    continue

                key = (sym, buy['exchange'], sell['exchange'])
                first_ts = _first_seen.get(key)
                if first_ts is None:
                    _first_seen[key] = ts_now
                    first_ts = ts_now

                combos.append({
                    'symbol': sym,
                    'buy': buy,
                    'sell': sell,
                    'gross_bps': gross_bps,
                    'net_bps': net_bps,
                    'key': key,
                    'first_ts': first_ts,
                })

    depth_tasks = [
        estimate_executable_usdt(c['symbol'], c['buy']['exchange'], c['sell']['exchange'])
        for c in combos
    ]
    if depth_tasks:
        depth_results = await asyncio.gather(*depth_tasks, return_exceptions=True)
    else:
        depth_results = []

    opps = []
    now_ms = now_ts_ms()
    now_iso = ts_iso(now_ms)
    for combo, depth in zip(combos, depth_results):
        est_size = 0.0
        if not isinstance(depth, Exception) and depth is not None:
            try:
                est_size = float(depth)
            except (TypeError, ValueError):
                est_size = 0.0

        active_sec = max(0, (now_ms - combo['first_ts']) // 1000)
        expected_usdt = est_size * combo['net_bps'] / 1e4
        volume_factor = math.log10(1.0 + max(est_size, 0.0) / 1000.0)
        edge_score = combo['net_bps'] * (1.0 + volume_factor)

        opps.append({
            'symbol': combo['symbol'],
            'buy_ex': combo['buy']['exchange'],
            'sell_ex': combo['sell']['exchange'],
            'buy_price': combo['buy'].get('ask'),
            'sell_price': combo['sell'].get('bid'),
            'gross_bps': combo['gross_bps'],
            'net_bps': combo['net_bps'],
            'buy_qv': combo['buy']['quote_volume'],
            'sell_qv': combo['sell']['quote_volume'],
            'active_sec': active_sec,
            'est_usdt': est_size,
            'expected_usdt': expected_usdt,
            'edge_score': edge_score,
            'ts_iso': now_iso,
        })

    opps.sort(key=lambda o: (o['edge_score'], o['net_bps']), reverse=True)
>>>>>>> 3434672c
    return opps<|MERGE_RESOLUTION|>--- conflicted
+++ resolved
@@ -1,514 +1,196 @@
-<<<<<<< HEAD
-# core.py
-import math, time, asyncio
-
-from .utils import (
-    normalize_symbol,
-    quote_of,
-    compute_spread_bps,
-    volume_quote_est,
-    now_ts_ms,
-    ts_iso,
-)
-from .io_exchanges import fetch_order_book_once
-
-
-# ---------- Ranking por exchange ----------
-=======
-# core.py
-import math, time, asyncio
-
-from .utils import (
-    normalize_symbol,
-    quote_of,
-    compute_spread_bps,
-    volume_quote_est,
-    now_ts_ms,
-    ts_iso,
-)
-from .io_exchanges import fetch_order_book_once
-
-
-# ---------- Ranking por exchange ----------
->>>>>>> 3434672c
-def rank_pairs_for_exchange(exchange_id: str, tickers: dict, quotes: set,
-                            topk: int = 100, min_qv: float = 5e5, max_spread_bps: float = 50.0):
-    rows = []
-    for sym, t in tickers.items():
-        nsym = normalize_symbol(sym)
-        q = quote_of(nsym)
-        if quotes and q not in quotes:
-            continue
-        bid, ask = t.get('bid'), t.get('ask')
-        sp = compute_spread_bps(bid, ask)
-        if sp is None or sp > max_spread_bps:
-            continue
-        qv = volume_quote_est(t)
-        if qv is None or qv < min_qv:
-            continue
-        score = qv / max(sp, 1e-6)
-        rows.append({
-            'exchange': exchange_id, 'symbol': nsym, 'bid': bid, 'ask': ask,
-            'spread_bps': sp, 'quote_volume': qv, 'score': score,
-        })
-    rows.sort(key=lambda r: r['score'], reverse=True)
-    return rows[:topk]
-
-<<<<<<< HEAD
-# ---------- Depth y tamaño ejecutable ----------
-=======
->>>>>>> 3434672c
-def consume_depth(ob, side: str, price_cap: float, max_usdt: float = 1e9):
-    if not ob or side not in ob: return 0.0
-    total = 0.0
-    for px, sz in ob[side]:
-        if side == 'asks' and px > price_cap: break
-        if side == 'bids' and px < price_cap: break
-        total += px * sz
-        if total >= max_usdt: return max_usdt
-    return total
-
-<<<<<<< HEAD
-_last_depth = {}
-
-
-def _cache_ok(key):  # 10s cache
-    ts, _ = _last_depth.get(key, (0, 0.0))
-    return (time.time() - ts) < 10
-
-
-async def estimate_executable_usdt(symbol: str, buy_ex: str, sell_ex: str,
-                                   bps_window: float = 5.0) -> float:
-    key = (symbol, buy_ex, sell_ex)
-    if _cache_ok(key):
-        return _last_depth[key][1]
-
-    try:
-        ob_buy, ob_sell = await asyncio.gather(
-            fetch_order_book_once(buy_ex, symbol, limit=20),
-            fetch_order_book_once(sell_ex, symbol, limit=20),
-        )
-        if not ob_buy or not ob_sell:
-            est = 0.0
-        else:
-            try:
-                best_ask = ob_buy['asks'][0][0]
-                best_bid = ob_sell['bids'][0][0]
-                mid = 0.5 * (best_ask + best_bid)
-                cap_buy = mid * (1 + bps_window / 1e4)
-                cap_sell = mid * (1 - bps_window / 1e4)
-                usdt_buy = consume_depth(ob_buy, 'asks', cap_buy)
-                usdt_sell = consume_depth(ob_sell, 'bids', cap_sell)
-                est = max(0.0, min(usdt_buy, usdt_sell))
-            except Exception:
-                est = 0.0
-    except Exception:
-        est = 0.0
-
-    _last_depth[key] = (time.time(), est)
-    return est
-
-# ---------- Oportunidades ----------
-_first_seen = {}  # (symbol, buy_ex, sell_ex) -> ts_ms
-
-
-async def compute_opportunities(
-    ranked_rows,
-    taker_fees_bps: dict,
-    slippage_bps: float = 2.0,
-    min_net_bps: float = 5.0,
-    max_paths_per_symbol: int = 3,
-):
-    by_symbol = {}
-    for r in ranked_rows:
-        by_symbol.setdefault(r['symbol'], []).append(r)
-
-    ts_now = now_ts_ms()
-    combos = []
-    for sym, rows in by_symbol.items():
-        if len(rows) < 2:
-            continue
-        buys = [r for r in rows if r.get('ask') is not None]
-        sells = [r for r in rows if r.get('bid') is not None]
-        if not buys or not sells:
-            continue
-        buys.sort(key=lambda r: r['ask'] if r['ask'] is not None else math.inf)
-        sells.sort(key=lambda r: r['bid'] if r['bid'] is not None else -math.inf, reverse=True)
-
-        for buy in buys[:max_paths_per_symbol]:
-            ask = buy.get('ask')
-            if ask is None:
-                continue
-            for sell in sells[:max_paths_per_symbol]:
-                bid = sell.get('bid')
-                if bid is None or bid <= ask:
-                    continue
-                if buy['exchange'] == sell['exchange']:
-                    continue
-
-                mid = 0.5 * (bid + ask)
-                if mid <= 0:
-                    continue
-                gross_bps = (bid - ask) / mid * 1e4
-                fee_buy = taker_fees_bps.get(buy['exchange'], 10.0)
-                fee_sell = taker_fees_bps.get(sell['exchange'], 10.0)
-                net_bps = gross_bps - fee_buy - fee_sell - slippage_bps
-                if net_bps < min_net_bps:
-                    continue
-
-                key = (sym, buy['exchange'], sell['exchange'])
-                first_ts = _first_seen.get(key)
-                if first_ts is None:
-                    _first_seen[key] = ts_now
-                    first_ts = ts_now
-
-                combos.append({
-                    'symbol': sym,
-                    'buy': buy,
-                    'sell': sell,
-                    'gross_bps': gross_bps,
-                    'net_bps': net_bps,
-                    'key': key,
-                    'first_ts': first_ts,
-                })
-
-    depth_tasks = [
-        estimate_executable_usdt(c['symbol'], c['buy']['exchange'], c['sell']['exchange'])
-        for c in combos
-    ]
-    if depth_tasks:
-        depth_results = await asyncio.gather(*depth_tasks, return_exceptions=True)
-    else:
-        depth_results = []
-
-    opps = []
-    now_ms = now_ts_ms()
-    now_iso = ts_iso(now_ms)
-    for combo, depth in zip(combos, depth_results):
-        est_size = 0.0
-        if not isinstance(depth, Exception) and depth is not None:
-            try:
-                est_size = float(depth)
-            except (TypeError, ValueError):
-                est_size = 0.0
-
-        active_sec = max(0, (now_ms - combo['first_ts']) // 1000)
-        expected_usdt = est_size * combo['net_bps'] / 1e4
-        volume_factor = math.log10(1.0 + max(est_size, 0.0) / 1000.0)
-        edge_score = combo['net_bps'] * (1.0 + volume_factor)
-
-        opps.append({
-            'symbol': combo['symbol'],
-            'buy_ex': combo['buy']['exchange'],
-            'sell_ex': combo['sell']['exchange'],
-            'buy_price': combo['buy'].get('ask'),
-            'sell_price': combo['sell'].get('bid'),
-            'gross_bps': combo['gross_bps'],
-            'net_bps': combo['net_bps'],
-            'buy_qv': combo['buy']['quote_volume'],
-            'sell_qv': combo['sell']['quote_volume'],
-            'active_sec': active_sec,
-            'est_usdt': est_size,
-            'expected_usdt': expected_usdt,
-            'edge_score': edge_score,
-            'ts_iso': now_iso,
-        })
-
-    opps.sort(key=lambda o: (o['edge_score'], o['net_bps']), reverse=True)
-=======
-_last_depth = {}
-
-
-def _cache_ok(key):  # 10s cache
-    ts, _ = _last_depth.get(key, (0, 0.0))
-    return (time.time() - ts) < 10
-
-
-async def estimate_executable_usdt(symbol: str, buy_ex: str, sell_ex: str,
-                                   bps_window: float = 5.0) -> float:
-    key = (symbol, buy_ex, sell_ex)
-    if _cache_ok(key):
-        return _last_depth[key][1]
-
-    try:
-        ob_buy, ob_sell = await asyncio.gather(
-            fetch_order_book_once(buy_ex, symbol, limit=20),
-            fetch_order_book_once(sell_ex, symbol, limit=20),
-        )
-        if not ob_buy or not ob_sell:
-            est = 0.0
-        else:
-            try:
-                best_ask = ob_buy['asks'][0][0]
-                best_bid = ob_sell['bids'][0][0]
-                mid = 0.5 * (best_ask + best_bid)
-                cap_buy = mid * (1 + bps_window / 1e4)
-                cap_sell = mid * (1 - bps_window / 1e4)
-                usdt_buy = consume_depth(ob_buy, 'asks', cap_buy)
-                usdt_sell = consume_depth(ob_sell, 'bids', cap_sell)
-                est = max(0.0, min(usdt_buy, usdt_sell))
-            except Exception:
-                est = 0.0
-    except Exception:
-        est = 0.0
-
-    _last_depth[key] = (time.time(), est)
-    return est
-
-# ---------- Oportunidades ----------
-_first_seen = {}  # (symbol, buy_ex, sell_ex) -> ts_ms
-
-
-async def compute_opportunities(
-    ranked_rows,
-    taker_fees_bps: dict,
-    slippage_bps: float = 2.0,
-    min_net_bps: float = 5.0,
-    max_paths_per_symbol: int = 3,
-):
-    by_symbol = {}
-    for r in ranked_rows:
-        by_symbol.setdefault(r['symbol'], []).append(r)
-
-    ts_now = now_ts_ms()
-    combos = []
-    for sym, rows in by_symbol.items():
-        if len(rows) < 2:
-            continue
-        buys = [r for r in rows if r.get('ask') is not None]
-        sells = [r for r in rows if r.get('bid') is not None]
-        if not buys or not sells:
-            continue
-        buys.sort(key=lambda r: r['ask'] if r['ask'] is not None else math.inf)
-        sells.sort(key=lambda r: r['bid'] if r['bid'] is not None else -math.inf, reverse=True)
-
-        for buy in buys[:max_paths_per_symbol]:
-            ask = buy.get('ask')
-            if ask is None:
-                continue
-            for sell in sells[:max_paths_per_symbol]:
-                bid = sell.get('bid')
-                if bid is None or bid <= ask:
-                    continue
-                if buy['exchange'] == sell['exchange']:
-                    continue
-
-                mid = 0.5 * (bid + ask)
-                if mid <= 0:
-                    continue
-                gross_bps = (bid - ask) / mid * 1e4
-                fee_buy = taker_fees_bps.get(buy['exchange'], 10.0)
-                fee_sell = taker_fees_bps.get(sell['exchange'], 10.0)
-                net_bps = gross_bps - fee_buy - fee_sell - slippage_bps
-                if net_bps < min_net_bps:
-                    continue
-
-                key = (sym, buy['exchange'], sell['exchange'])
-                first_ts = _first_seen.get(key)
-                if first_ts is None:
-                    _first_seen[key] = ts_now
-                    first_ts = ts_now
-
-                combos.append({
-                    'symbol': sym,
-                    'buy': buy,
-                    'sell': sell,
-                    'gross_bps': gross_bps,
-                    'net_bps': net_bps,
-                    'key': key,
-                    'first_ts': first_ts,
-                })
-
-    depth_tasks = [
-        estimate_executable_usdt(c['symbol'], c['buy']['exchange'], c['sell']['exchange'])
-        for c in combos
-    ]
-    if depth_tasks:
-        depth_results = await asyncio.gather(*depth_tasks, return_exceptions=True)
-    else:
-        depth_results = []
-
-    opps = []
-    now_ms = now_ts_ms()
-    now_iso = ts_iso(now_ms)
-    for combo, depth in zip(combos, depth_results):
-        est_size = 0.0
-        if not isinstance(depth, Exception) and depth is not None:
-            try:
-                est_size = float(depth)
-            except (TypeError, ValueError):
-                est_size = 0.0
-
-        active_sec = max(0, (now_ms - combo['first_ts']) // 1000)
-        expected_usdt = est_size * combo['net_bps'] / 1e4
-        volume_factor = math.log10(1.0 + max(est_size, 0.0) / 1000.0)
-        edge_score = combo['net_bps'] * (1.0 + volume_factor)
-
-        opps.append({
-            'symbol': combo['symbol'],
-            'buy_ex': combo['buy']['exchange'],
-            'sell_ex': combo['sell']['exchange'],
-            'buy_price': combo['buy'].get('ask'),
-            'sell_price': combo['sell'].get('bid'),
-            'gross_bps': combo['gross_bps'],
-            'net_bps': combo['net_bps'],
-            'buy_qv': combo['buy']['quote_volume'],
-            'sell_qv': combo['sell']['quote_volume'],
-            'active_sec': active_sec,
-            'est_usdt': est_size,
-            'expected_usdt': expected_usdt,
-            'edge_score': edge_score,
-            'ts_iso': now_iso,
-        })
-
-    opps.sort(key=lambda o: (o['edge_score'], o['net_bps']), reverse=True)
-    return opps
-_last_depth = {}
-
-
-def _cache_ok(key):  # 10s cache
-    ts, _ = _last_depth.get(key, (0, 0.0))
-    return (time.time() - ts) < 10
-
-
-async def estimate_executable_usdt(symbol: str, buy_ex: str, sell_ex: str,
-                                   bps_window: float = 5.0) -> float:
-    key = (symbol, buy_ex, sell_ex)
-    if _cache_ok(key):
-        return _last_depth[key][1]
-
-    try:
-        ob_buy, ob_sell = await asyncio.gather(
-            fetch_order_book_once(buy_ex, symbol, limit=20),
-            fetch_order_book_once(sell_ex, symbol, limit=20),
-        )
-        if not ob_buy or not ob_sell:
-            est = 0.0
-        else:
-            try:
-                best_ask = ob_buy['asks'][0][0]
-                best_bid = ob_sell['bids'][0][0]
-                mid = 0.5 * (best_ask + best_bid)
-                cap_buy = mid * (1 + bps_window / 1e4)
-                cap_sell = mid * (1 - bps_window / 1e4)
-                usdt_buy = consume_depth(ob_buy, 'asks', cap_buy)
-                usdt_sell = consume_depth(ob_sell, 'bids', cap_sell)
-                est = max(0.0, min(usdt_buy, usdt_sell))
-            except Exception:
-                est = 0.0
-    except Exception:
-        est = 0.0
-
-    _last_depth[key] = (time.time(), est)
-    return est
-
-# ---------- Oportunidades ----------
-_first_seen = {}  # (symbol, buy_ex, sell_ex) -> ts_ms
-
-
-async def compute_opportunities(
-    ranked_rows,
-    taker_fees_bps: dict,
-    slippage_bps: float = 2.0,
-    min_net_bps: float = 5.0,
-    max_paths_per_symbol: int = 3,
-):
-
-    by_symbol = {}
-    for r in ranked_rows:
-        by_symbol.setdefault(r['symbol'], []).append(r)
-
-    ts_now = now_ts_ms()
-    combos = []
-    for sym, rows in by_symbol.items():
-        if len(rows) < 2:
-            continue
-        buys = [r for r in rows if r.get('ask') is not None]
-        sells = [r for r in rows if r.get('bid') is not None]
-        if not buys or not sells:
-            continue
-        buys.sort(key=lambda r: r['ask'] if r['ask'] is not None else math.inf)
-        sells.sort(key=lambda r: r['bid'] if r['bid'] is not None else -math.inf, reverse=True)
-
-        for buy in buys[:max_paths_per_symbol]:
-            ask = buy.get('ask')
-            if ask is None:
-                continue
-            for sell in sells[:max_paths_per_symbol]:
-                bid = sell.get('bid')
-                if bid is None or bid <= ask:
-                    continue
-                if buy['exchange'] == sell['exchange']:
-                    continue
-
-                mid = 0.5 * (bid + ask)
-                if mid <= 0:
-                    continue
-                gross_bps = (bid - ask) / mid * 1e4
-                fee_buy = taker_fees_bps.get(buy['exchange'], 10.0)
-                fee_sell = taker_fees_bps.get(sell['exchange'], 10.0)
-                net_bps = gross_bps - fee_buy - fee_sell - slippage_bps
-                if net_bps < min_net_bps:
-                    continue
-
-                key = (sym, buy['exchange'], sell['exchange'])
-                first_ts = _first_seen.get(key)
-                if first_ts is None:
-                    _first_seen[key] = ts_now
-                    first_ts = ts_now
-
-                combos.append({
-                    'symbol': sym,
-                    'buy': buy,
-                    'sell': sell,
-                    'gross_bps': gross_bps,
-                    'net_bps': net_bps,
-                    'key': key,
-                    'first_ts': first_ts,
-                })
-
-    depth_tasks = [
-        estimate_executable_usdt(c['symbol'], c['buy']['exchange'], c['sell']['exchange'])
-        for c in combos
-    ]
-    if depth_tasks:
-        depth_results = await asyncio.gather(*depth_tasks, return_exceptions=True)
-    else:
-        depth_results = []
-
-    opps = []
-    now_ms = now_ts_ms()
-    now_iso = ts_iso(now_ms)
-    for combo, depth in zip(combos, depth_results):
-        est_size = 0.0
-        if not isinstance(depth, Exception) and depth is not None:
-            try:
-                est_size = float(depth)
-            except (TypeError, ValueError):
-                est_size = 0.0
-
-        active_sec = max(0, (now_ms - combo['first_ts']) // 1000)
-        expected_usdt = est_size * combo['net_bps'] / 1e4
-        volume_factor = math.log10(1.0 + max(est_size, 0.0) / 1000.0)
-        edge_score = combo['net_bps'] * (1.0 + volume_factor)
-
-        opps.append({
-            'symbol': combo['symbol'],
-            'buy_ex': combo['buy']['exchange'],
-            'sell_ex': combo['sell']['exchange'],
-            'buy_price': combo['buy'].get('ask'),
-            'sell_price': combo['sell'].get('bid'),
-            'gross_bps': combo['gross_bps'],
-            'net_bps': combo['net_bps'],
-            'buy_qv': combo['buy']['quote_volume'],
-            'sell_qv': combo['sell']['quote_volume'],
-            'active_sec': active_sec,
-            'est_usdt': est_size,
-            'expected_usdt': expected_usdt,
-            'edge_score': edge_score,
-            'ts_iso': now_iso,
-        })
-
-    opps.sort(key=lambda o: (o['edge_score'], o['net_bps']), reverse=True)
->>>>>>> 3434672c
+# core.py
+import math, time, asyncio
+
+from .utils import (
+    normalize_symbol,
+    quote_of,
+    compute_spread_bps,
+    volume_quote_est,
+    now_ts_ms,
+    ts_iso,
+)
+from .io_exchanges import fetch_order_book_once
+
+
+# ---------- Ranking por exchange ----------
+def rank_pairs_for_exchange(exchange_id: str, tickers: dict, quotes: set,
+                            topk: int = 100, min_qv: float = 5e5, max_spread_bps: float = 50.0):
+    rows = []
+    for sym, t in tickers.items():
+        nsym = normalize_symbol(sym)
+        q = quote_of(nsym)
+        if quotes and q not in quotes:
+            continue
+        bid, ask = t.get('bid'), t.get('ask')
+        sp = compute_spread_bps(bid, ask)
+        if sp is None or sp > max_spread_bps:
+            continue
+        qv = volume_quote_est(t)
+        if qv is None or qv < min_qv:
+            continue
+        score = qv / max(sp, 1e-6)
+        rows.append({
+            'exchange': exchange_id, 'symbol': nsym, 'bid': bid, 'ask': ask,
+            'spread_bps': sp, 'quote_volume': qv, 'score': score,
+        })
+    rows.sort(key=lambda r: r['score'], reverse=True)
+    return rows[:topk]
+
+# ---------- Depth y tamaño ejecutable ----------
+def consume_depth(ob, side: str, price_cap: float, max_usdt: float = 1e9):
+    if not ob or side not in ob: return 0.0
+    total = 0.0
+    for px, sz in ob[side]:
+        if side == 'asks' and px > price_cap: break
+        if side == 'bids' and px < price_cap: break
+        total += px * sz
+        if total >= max_usdt: return max_usdt
+    return total
+
+_last_depth = {}
+
+
+def _cache_ok(key):  # 10s cache
+    ts, _ = _last_depth.get(key, (0, 0.0))
+    return (time.time() - ts) < 10
+
+
+async def estimate_executable_usdt(symbol: str, buy_ex: str, sell_ex: str,
+                                   bps_window: float = 5.0) -> float:
+    key = (symbol, buy_ex, sell_ex)
+    if _cache_ok(key):
+        return _last_depth[key][1]
+
+    try:
+        ob_buy, ob_sell = await asyncio.gather(
+            fetch_order_book_once(buy_ex, symbol, limit=20),
+            fetch_order_book_once(sell_ex, symbol, limit=20),
+        )
+        if not ob_buy or not ob_sell:
+            est = 0.0
+        else:
+            try:
+                best_ask = ob_buy['asks'][0][0]
+                best_bid = ob_sell['bids'][0][0]
+                mid = 0.5 * (best_ask + best_bid)
+                cap_buy = mid * (1 + bps_window / 1e4)
+                cap_sell = mid * (1 - bps_window / 1e4)
+                usdt_buy = consume_depth(ob_buy, 'asks', cap_buy)
+                usdt_sell = consume_depth(ob_sell, 'bids', cap_sell)
+                est = max(0.0, min(usdt_buy, usdt_sell))
+            except Exception:
+                est = 0.0
+    except Exception:
+        est = 0.0
+
+    _last_depth[key] = (time.time(), est)
+    return est
+
+# ---------- Oportunidades ----------
+_first_seen = {}  # (symbol, buy_ex, sell_ex) -> ts_ms
+
+
+async def compute_opportunities(
+    ranked_rows,
+    taker_fees_bps: dict,
+    slippage_bps: float = 2.0,
+    min_net_bps: float = 5.0,
+    max_paths_per_symbol: int = 3,
+):
+    by_symbol = {}
+    for r in ranked_rows:
+        by_symbol.setdefault(r['symbol'], []).append(r)
+
+    ts_now = now_ts_ms()
+    combos = []
+    for sym, rows in by_symbol.items():
+        if len(rows) < 2:
+            continue
+        buys = [r for r in rows if r.get('ask') is not None]
+        sells = [r for r in rows if r.get('bid') is not None]
+        if not buys or not sells:
+            continue
+        buys.sort(key=lambda r: r['ask'] if r['ask'] is not None else math.inf)
+        sells.sort(key=lambda r: r['bid'] if r['bid'] is not None else -math.inf, reverse=True)
+
+        for buy in buys[:max_paths_per_symbol]:
+            ask = buy.get('ask')
+            if ask is None:
+                continue
+            for sell in sells[:max_paths_per_symbol]:
+                bid = sell.get('bid')
+                if bid is None or bid <= ask:
+                    continue
+                if buy['exchange'] == sell['exchange']:
+                    continue
+
+                mid = 0.5 * (bid + ask)
+                if mid <= 0:
+                    continue
+                gross_bps = (bid - ask) / mid * 1e4
+                fee_buy = taker_fees_bps.get(buy['exchange'], 10.0)
+                fee_sell = taker_fees_bps.get(sell['exchange'], 10.0)
+                net_bps = gross_bps - fee_buy - fee_sell - slippage_bps
+                if net_bps < min_net_bps:
+                    continue
+
+                key = (sym, buy['exchange'], sell['exchange'])
+                first_ts = _first_seen.get(key)
+                if first_ts is None:
+                    _first_seen[key] = ts_now
+                    first_ts = ts_now
+
+                combos.append({
+                    'symbol': sym,
+                    'buy': buy,
+                    'sell': sell,
+                    'gross_bps': gross_bps,
+                    'net_bps': net_bps,
+                    'key': key,
+                    'first_ts': first_ts,
+                })
+
+    depth_tasks = [
+        estimate_executable_usdt(c['symbol'], c['buy']['exchange'], c['sell']['exchange'])
+        for c in combos
+    ]
+    if depth_tasks:
+        depth_results = await asyncio.gather(*depth_tasks, return_exceptions=True)
+    else:
+        depth_results = []
+
+    opps = []
+    now_ms = now_ts_ms()
+    now_iso = ts_iso(now_ms)
+    for combo, depth in zip(combos, depth_results):
+        est_size = 0.0
+        if not isinstance(depth, Exception) and depth is not None:
+            try:
+                est_size = float(depth)
+            except (TypeError, ValueError):
+                est_size = 0.0
+
+        active_sec = max(0, (now_ms - combo['first_ts']) // 1000)
+        expected_usdt = est_size * combo['net_bps'] / 1e4
+        volume_factor = math.log10(1.0 + max(est_size, 0.0) / 1000.0)
+        edge_score = combo['net_bps'] * (1.0 + volume_factor)
+
+        opps.append({
+            'symbol': combo['symbol'],
+            'buy_ex': combo['buy']['exchange'],
+            'sell_ex': combo['sell']['exchange'],
+            'buy_price': combo['buy'].get('ask'),
+            'sell_price': combo['sell'].get('bid'),
+            'gross_bps': combo['gross_bps'],
+            'net_bps': combo['net_bps'],
+            'buy_qv': combo['buy']['quote_volume'],
+            'sell_qv': combo['sell']['quote_volume'],
+            'active_sec': active_sec,
+            'est_usdt': est_size,
+            'expected_usdt': expected_usdt,
+            'edge_score': edge_score,
+            'ts_iso': now_iso,
+        })
+
+    opps.sort(key=lambda o: (o['edge_score'], o['net_bps']), reverse=True)
     return opps