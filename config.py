--- conflicted
+++ resolved
@@ -1,18 +1,11 @@
-# config.py
-DEFAULT_EXCHANGES = ["binance", "bitget", "bybit"]
-
-# Fees taker (basis points). Ajusta a tu cuenta/nivel.
-TAKER_FEES_BPS = {
-    "binance": 10.0, "bitget": 10.0, "bitrue": 10.0, "bybit": 10.0,
-    "coinbase": 50.0, "cryptocom": 40.0, "mexc": 20.0,
-}
-
-# Excluir tokens apalancados/raros que distorsionan el screener
-<<<<<<< HEAD
-EXCLUDE_PATTERNS = ("3L", "3S", "5L", "5S", "BULL", "BEAR", "UP/", "DOWN/", "-UP/", "-DOWN/")
-
-
-=======
-EXCLUDE_PATTERNS = ("3L", "3S", "5L", "5S", "BULL", "BEAR", "UP/", "DOWN/", "-UP/", "-DOWN/")
-
->>>>>>> 94679596
+# config.py
+DEFAULT_EXCHANGES = ["binance", "bitget", "bybit"]
+
+# Fees taker (basis points). Ajusta a tu cuenta/nivel.
+TAKER_FEES_BPS = {
+    "binance": 10.0, "bitget": 10.0, "bitrue": 10.0, "bybit": 10.0,
+    "coinbase": 50.0, "cryptocom": 40.0, "mexc": 20.0,
+}
+
+# Excluir tokens apalancados/raros que distorsionan el screener
+EXCLUDE_PATTERNS = ("3L", "3S", "5L", "5S", "BULL", "BEAR", "UP/", "DOWN/", "-UP/", "-DOWN/")