--- conflicted
+++ resolved
@@ -1,24 +1,15 @@
-# config.py
-<<<<<<< HEAD
-DEFAULT_EXCHANGES = ["binance", "bitget", "bybit"]
-=======
+# config.py
 DEFAULT_EXCHANGES = ["binance", "bitget", "bybit"]
 
 # Número máximo de pares totales a los que se abrirá websocket (top-M global).
 DEFAULT_WS_TOP = 200
->>>>>>> 5ab428c7
-
-# Fees taker (basis points). Ajusta a tu cuenta/nivel.
-TAKER_FEES_BPS = {
-    "binance": 10.0, "bitget": 10.0, "bitrue": 10.0, "bybit": 10.0,
-    "coinbase": 50.0, "cryptocom": 40.0, "mexc": 20.0,
-}
-
-# Excluir tokens apalancados/raros que distorsionan el screener
-<<<<<<< HEAD
-EXCLUDE_PATTERNS = ("3L", "3S", "5L", "5S", "BULL", "BEAR", "UP/", "DOWN/", "-UP/", "-DOWN/")
-=======
-EXCLUDE_PATTERNS = ("3L", "3S", "5L", "5S", "BULL", "BEAR", "UP/", "DOWN/", "-UP/", "-DOWN/")
-
-
->>>>>>> 5ab428c7
+
+# Fees taker (basis points). Ajusta a tu cuenta/nivel.
+TAKER_FEES_BPS = {
+    "binance": 10.0, "bitget": 10.0, "bitrue": 10.0, "bybit": 10.0,
+    "coinbase": 50.0, "cryptocom": 40.0, "mexc": 20.0,
+}
+
+# Excluir tokens apalancados/raros que distorsionan el screener
+EXCLUDE_PATTERNS = ("3L", "3S", "5L", "5S", "BULL", "BEAR", "UP/", "DOWN/", "-UP/", "-DOWN/")
+